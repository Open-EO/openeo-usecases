import openeo
from pathlib import Path
# -------------------------------------
# The backend credentials:
from openeo.rest.datacube import DataCube

DRIVER_URL = "https://openeo-dev.vito.be"
my_user = 'milutin'
my_pass = ''
# connect to the backend:
session = openeo.connect(DRIVER_URL).authenticate_basic(username=my_user, password=my_pass)

s1 = session.load_collection("SENTINEL1_GAMMA0_SENTINELHUB",bands=["VH"])
s1_cube: DataCube = s1.filter_bbox(west=-54.8125,south=-3.5125,east=-54.8100,north=-3.5100)\
    .filter_temporal("2019-05-01", "2019-12-29")

fieldgeom = {
    "type": "FeatureCollection",
    "name": "small_field",
    "crs": {"type": "name", "properties": {"name": "urn:ogc:def:crs:OGC:1.3:CRS84"}},
    "features": [
        {"type": "Feature", "properties": {}, "geometry": {"type": "Polygon", "coordinates": [
            [[5.008769, 51.218417], [5.008769, 51.227135], [5.023449, 51.227135], [5.023449, 51.218417],
             [5.008769, 51.218417]]]}}
    ]
}
import shapely
from shapely import affinity

polys = shapely.geometry.GeometryCollection(
    [shapely.geometry.shape(feature["geometry"]).buffer(0) for feature in fieldgeom["features"]])
polys = affinity.scale(polys, 1., 1.)
extent = dict(zip(["west", "south", "east", "north"], polys.bounds))
extent['crs'] = "EPSG:4326"

s1_belgium = session.load_collection("S1_GRD_SIGMA0_ASCENDING",spatial_extent=extent,temporal_extent=["2017-05-01", "2019-12-29"], bands=["VH"])

# -------------------------------------
#  functions to load the UDF code:
def get_resource(relative_path):
    return str(Path(relative_path))

def load_udf(relative_path):
    with open(get_resource(relative_path), 'r+') as f:
        return f.read()

def test_download_cube():
    #s1_cube.download("gamma0.tif")
    s1_cube.download("gamma0_cube.nc",format="NetCDF")

def test_download_terrascope():
    """
    Downloads a test netcdf file over a region available in Terrascope. This test dataset will allow us to test the udf basics.
    We do this simply because at time of writing, generating a test dataset in terrascope is better tested, faster and cheaper.

    @return:
    """

    s1_belgium.download("sigma0_cube_terrascope.nc",format="NetCDF")

def test_run_udf_offline():
    from openeo.rest.conversions import datacube_from_file
    udf_cube = datacube_from_file('sigma0_cube_terrascope.nc', fmt='netcdf')
    from BFAST_udf import apply_datacube
    apply_datacube(udf_cube,context={})


def test_run_udf_terrascope():

    # -------------------------------------
    # load the UDF code:
    BFASTMonitor_breaks = load_udf('BFAST_udf.py')

    # apply the UDF:
    S1_breaks = s1_belgium.reduce_temporal_udf(code=BFASTMonitor_breaks, runtime='Python')

    # download the results:
<<<<<<< HEAD
    S1_breaks.download('BFASTmonitor_breaks_vito_backend.nc', format='NetCDF')
=======
    #print(S1_breaks.to_json())
    S1_breaks.download('BFASTmonitor_breaks_vito_backend.nc', format='NetCDF')
>>>>>>> ca2a3e90
<|MERGE_RESOLUTION|>--- conflicted
+++ resolved
@@ -75,9 +75,5 @@
     S1_breaks = s1_belgium.reduce_temporal_udf(code=BFASTMonitor_breaks, runtime='Python')
 
     # download the results:
-<<<<<<< HEAD
-    S1_breaks.download('BFASTmonitor_breaks_vito_backend.nc', format='NetCDF')
-=======
     #print(S1_breaks.to_json())
-    S1_breaks.download('BFASTmonitor_breaks_vito_backend.nc', format='NetCDF')
->>>>>>> ca2a3e90
+    S1_breaks.download('BFASTmonitor_breaks_vito_backend.nc', format='NetCDF')