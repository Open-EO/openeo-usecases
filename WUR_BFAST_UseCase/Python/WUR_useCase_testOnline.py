--- conflicted
+++ resolved
@@ -72,10 +72,5 @@
     # apply the UDF:
     S1_breaks = s1_cube.reduce_dimension(BFASTMonitor_breaks, runtime='Python')
 
-<<<<<<< HEAD
-# download the results:
-S1_breaks.download('BFASTmonitor_breaks_vito_backend.nc', format='NetCDF')
-=======
     # download the results:
     S1_breaks.download('BFASTmonitor_breaks_vito_backend.nc', format='NetCDF')
->>>>>>> f0e46cce
